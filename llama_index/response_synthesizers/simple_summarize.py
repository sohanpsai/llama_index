--- conflicted
+++ resolved
@@ -2,8 +2,7 @@
 
 from llama_index.callbacks.base import CallbackManager
 from llama_index.indices.prompt_helper import PromptHelper
-from llama_index.llm_predictor.base import BaseLLMPredictor
-from llama_index.llms import LLM
+from llama_index.llm_predictor.base import LLMPredictorType
 from llama_index.prompts import BasePromptTemplate
 from llama_index.prompts.default_prompt_selectors import DEFAULT_TEXT_QA_PROMPT_SEL
 from llama_index.prompts.mixin import PromptDictType
@@ -15,8 +14,7 @@
 class SimpleSummarize(BaseSynthesizer):
     def __init__(
         self,
-        llm: Optional[LLM] = None,
-        llm_predictor: Optional[BaseLLMPredictor] = None,
+        llm: Optional[LLMPredictorType] = None,
         callback_manager: Optional[CallbackManager] = None,
         prompt_helper: Optional[PromptHelper] = None,
         text_qa_template: Optional[BasePromptTemplate] = None,
@@ -26,7 +24,6 @@
     ) -> None:
         super().__init__(
             llm=llm,
-            llm_predictor=llm_predictor,
             callback_manager=callback_manager,
             prompt_helper=prompt_helper,
             service_context=service_context,
@@ -58,21 +55,13 @@
 
         response: RESPONSE_TEXT_TYPE
         if not self._streaming:
-<<<<<<< HEAD
-            response = await self._llm_predictor.apredict(
-=======
-            response = await self._service_context.llm.apredict(
->>>>>>> fee1ae54
+            response = await self._llm.apredict(
                 text_qa_template,
                 context_str=node_text,
                 **response_kwargs,
             )
         else:
-<<<<<<< HEAD
-            response = self._llm_predictor.stream(
-=======
-            response = self._service_context.llm.stream(
->>>>>>> fee1ae54
+            response = self._llm.stream(
                 text_qa_template,
                 context_str=node_text,
                 **response_kwargs,
@@ -100,21 +89,13 @@
 
         response: RESPONSE_TEXT_TYPE
         if not self._streaming:
-<<<<<<< HEAD
-            response = self._llm_predictor.predict(
-=======
-            response = self._service_context.llm.predict(
->>>>>>> fee1ae54
+            response = self._llm.predict(
                 text_qa_template,
                 context_str=node_text,
                 **kwargs,
             )
         else:
-<<<<<<< HEAD
-            response = self._llm_predictor.stream(
-=======
-            response = self._service_context.llm.stream(
->>>>>>> fee1ae54
+            response = self._llm.stream(
                 text_qa_template,
                 context_str=node_text,
                 **kwargs,
