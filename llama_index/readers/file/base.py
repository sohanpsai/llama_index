--- conflicted
+++ resolved
@@ -44,12 +44,9 @@
     """
     return {
         "file_path": file_path,
-<<<<<<< HEAD
         "file_name": os.path.basename(file_path),
         "file_type": mimetypes.guess_type(file_path)[0],
         "file_size": os.path.getsize(file_path),
-=======
->>>>>>> 56b54359
         "creation_date": datetime.fromtimestamp(
             Path(file_path).stat().st_ctime
         ).strftime("%Y-%m-%d"),
@@ -257,12 +254,9 @@
             # TimeWeightedPostprocessor, but excluded for embedding and LLMprompts
             doc.excluded_embed_metadata_keys.extend(
                 [
-<<<<<<< HEAD
                     "file_name",
                     "file_type",
                     "file_size",
-=======
->>>>>>> 56b54359
                     "creation_date",
                     "last_modified_date",
                     "last_accessed_date",
@@ -270,12 +264,9 @@
             )
             doc.excluded_llm_metadata_keys.extend(
                 [
-<<<<<<< HEAD
                     "file_name",
                     "file_type",
                     "file_size",
-=======
->>>>>>> 56b54359
                     "creation_date",
                     "last_modified_date",
                     "last_accessed_date",
